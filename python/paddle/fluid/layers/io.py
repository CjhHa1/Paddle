--- conflicted
+++ resolved
@@ -21,13 +21,8 @@
 
 __all__ = [
     'data', 'BlockGuardServ', 'ListenAndServ', 'Send', 'open_recordio_file',
-<<<<<<< HEAD
-    'read_file', 'create_shuffle_reader', 'create_double_buffer_reader',
-    'create_multi_pass_reader'
-=======
     'open_files', 'read_file', 'create_shuffle_reader',
-    'create_double_buffer_reader'
->>>>>>> 7c041e48
+    'create_double_buffer_reader', 'create_multi_pass_reader'
 ]
 
 
