--- conflicted
+++ resolved
@@ -76,10 +76,6 @@
         line_begin = '    {0}: '.format(_convert_(each_input.name))
         buf.write(line_begin)
         buf.write(escape_math(each_input.comment))
-<<<<<<< HEAD
-        buf.write('\n')
-=======
->>>>>>> fd771269
         if each_input.duplicable:
             buf.write("  Duplicatable.")
         if each_input.dispensable:
