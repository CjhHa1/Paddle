--- conflicted
+++ resolved
@@ -144,12 +144,9 @@
     'scale_shift_layer',
     'img_conv3d_layer',
     'resize_layer',
-<<<<<<< HEAD
-    'factorization_machine',
-=======
     'sub_seq_layer',
     'scale_sub_region_layer',
->>>>>>> 39715861
+    'factorization_machine',
 ]
 
 
@@ -7045,7 +7042,111 @@
     return LayerOutput(name, LayerType.RESIZE, parents=[input], size=input.size)
 
 
-<<<<<<< HEAD
+@wrap_act_default(act=LinearActivation())
+@wrap_name_default('sub_seq')
+def sub_seq_layer(input, offsets, sizes, act=None, bias_attr=None, name=None):
+    """
+    sub_seq_layer will return sub-sequences from the input sequences. For each
+    sequence in the input sequence layer, sub_seq_layer will slice it by given
+    offset and size. Please notice that, number of offset value and size value
+    both are equal to the number of sequence in the input layer.
+
+    .. code-block:: python
+
+        sub_seq = sub_seq_layer(input=input_seq, offsets=offsets, sizes=sizes)
+
+    :param name: The name of this layer. It is optional.
+    :type name: basestring
+    :param input: The input of this layer, which should be sequence.
+    :type input: LayerOutput
+    :param offsets: The offset indices to slice the input sequence, which should
+                    be sequence type.
+    :type offsets: LayerOutput
+    :param sizes: The sizes of the sub-sequences, which should be sequence type.
+    :type sizes: LayerOutput
+    :param act: Activation type, LinearActivation is the default.
+    :type act: BaseActivation.
+    :param bias_attr: The bias attribute. If the parameter is set to False or an object
+                      whose type is not ParameterAttribute, no bias is defined. If the
+                      parameter is set to True, the bias is initialized to zero.
+    :type bias_attr: ParameterAttribute | None | bool | Any
+    :return: LayerOutput object.
+    :rtype: LayerOutput
+    """
+
+    assert isinstance(input, LayerOutput), (
+        'The first input of sub_seq_layer layer must be a PaddlePaddle layer.')
+    assert isinstance(offsets, LayerOutput), (
+        'The offset indices for sub_seq_layer, '
+        'must be a PaddlePaddle layer.')
+    assert isinstance(sizes, LayerOutput), (
+        'The sizes of sub-sequences, must be a PaddlePaddle layer.')
+
+    Layer(
+        name=name,
+        type=LayerType.SUB_SEQ_LAYER,
+        inputs=[input.name, offsets.name, sizes.name],
+        active_type=act.name,
+        bias=ParamAttr.to_bias(bias_attr))
+
+    return LayerOutput(
+        name,
+        LayerType.SUB_SEQ_LAYER,
+        parents=[input, offsets, sizes],
+        size=input.size)
+
+
+@wrap_name_default('scale_sub_region')
+def scale_sub_region_layer(input, indices, value, name=None):
+    """
+    Given an image or feature map with CHW information, scale_sub_region_layer
+    can be used to multiply a real value to values of a sub continuous region.
+    You can provide start and end indices of CHW for each instance.
+    Please notice that all start indices are counting from 1.
+    The shape of indices should be [batch_size, 6] and the layout for each row
+    is [C_Start, C_End, H_Start, H_End, W_Start, W_End].
+
+    .. code-block:: python
+
+        scale_sub_region = scale_sub_region_layer(input=input,
+                                                  indices=indices,
+                                                  value=value)
+
+    :param name: The name of this layer. It is optional.
+    :type name: basestring
+    :param input: The input of this layer which should contains CHW information.
+    :type input: LayerOutput
+    :param indices: Start index and end index for C H W, the input value should
+                    be a 2-D matrix with shape [batch_size, 6].
+    :type indices: LayerOutput.
+    :param value: value to multiply.
+    :type value: float
+    :return: LayerOutput object.
+    :rtype: LayerOutput
+    """
+
+    assert isinstance(input, LayerOutput), (
+        'The first input of scale_sub_region_layer, '
+        'must be a PaddlePaddle layer.')
+    assert isinstance(indices, LayerOutput), (
+        'The start and end indices for CHW, must be a PaddlePaddle layer.')
+    assert isinstance(value, float), (
+        'The value to multiply, must be a real value.')
+
+    Layer(
+        name=name,
+        type=LayerType.SCALE_SUB_REGION_LAYER,
+        inputs=[input.name, indices.name],
+        value=value)
+
+    return LayerOutput(
+        name,
+        LayerType.SCALE_SUB_REGION_LAYER,
+        parents=[input, indices],
+        num_filters=input.num_filters,
+        size=input.size)
+
+
 @wrap_name_default()
 @wrap_act_default(act=LinearActivation())
 @wrap_param_attr_default()
@@ -7059,24 +7160,17 @@
     """
     The Factorization Machine models pairwise feature interactions as inner
     product of the learned latent vectors corresponding to each input feature.
-
     The Factorization Machine can effectively capture feature interactions
     especially when the input is sparse. In practice, usually order 2 feature
     interactions are considered using Factorization Machine with the formula:
-
     .. math::
-
         y = \sum_{i=1}^{n-1}\sum_{j=i+1}^n\langle v_i, v_j \rangle x_i x_j
-
     Note:
         X is the input vector with size n. V is the factor matrix. Each row of V
         is the latent vector corresponding to each input dimesion. The size of
         each latent vector is k.
-
-    .. code-block:: python
-
+    .. code-block:: python
        factor_machine = factorization_machine(input=input_layer, factor_size=10)
-
     :param input: The input layer.
     :type input: LayerOutput
     :param factor_size: The hyperparameter that defines the dimensionality of
@@ -7092,7 +7186,6 @@
     :type layer_attr: ExtraLayerAttribute|None
     :return: LayerOutput object.
     :rtype: LayerOutput
-
     """
     assert isinstance(input, LayerOutput)
     assert factor_size > 0, "the factor_size must be greater than 0."
@@ -7105,109 +7198,4 @@
         active_type=act.name,
         **ExtraLayerAttribute.to_kwargs(layer_attr))
     return LayerOutput(
-        name, LayerType.FACTORIZATION_MACHINE, input, activation=act, size=1)
-=======
-@wrap_act_default(act=LinearActivation())
-@wrap_name_default('sub_seq')
-def sub_seq_layer(input, offsets, sizes, act=None, bias_attr=None, name=None):
-    """
-    sub_seq_layer will return sub-sequences from the input sequences. For each
-    sequence in the input sequence layer, sub_seq_layer will slice it by given
-    offset and size. Please notice that, number of offset value and size value
-    both are equal to the number of sequence in the input layer.
-
-    .. code-block:: python
-
-        sub_seq = sub_seq_layer(input=input_seq, offsets=offsets, sizes=sizes)
-
-    :param name: The name of this layer. It is optional.
-    :type name: basestring
-    :param input: The input of this layer, which should be sequence.
-    :type input: LayerOutput
-    :param offsets: The offset indices to slice the input sequence, which should
-                    be sequence type.
-    :type offsets: LayerOutput
-    :param sizes: The sizes of the sub-sequences, which should be sequence type.
-    :type sizes: LayerOutput
-    :param act: Activation type, LinearActivation is the default.
-    :type act: BaseActivation.
-    :param bias_attr: The bias attribute. If the parameter is set to False or an object
-                      whose type is not ParameterAttribute, no bias is defined. If the
-                      parameter is set to True, the bias is initialized to zero.
-    :type bias_attr: ParameterAttribute | None | bool | Any
-    :return: LayerOutput object.
-    :rtype: LayerOutput
-    """
-
-    assert isinstance(input, LayerOutput), (
-        'The first input of sub_seq_layer layer must be a PaddlePaddle layer.')
-    assert isinstance(offsets, LayerOutput), (
-        'The offset indices for sub_seq_layer, '
-        'must be a PaddlePaddle layer.')
-    assert isinstance(sizes, LayerOutput), (
-        'The sizes of sub-sequences, must be a PaddlePaddle layer.')
-
-    Layer(
-        name=name,
-        type=LayerType.SUB_SEQ_LAYER,
-        inputs=[input.name, offsets.name, sizes.name],
-        active_type=act.name,
-        bias=ParamAttr.to_bias(bias_attr))
-
-    return LayerOutput(
-        name,
-        LayerType.SUB_SEQ_LAYER,
-        parents=[input, offsets, sizes],
-        size=input.size)
-
-
-@wrap_name_default('scale_sub_region')
-def scale_sub_region_layer(input, indices, value, name=None):
-    """
-    Given an image or feature map with CHW information, scale_sub_region_layer
-    can be used to multiply a real value to values of a sub continuous region.
-    You can provide start and end indices of CHW for each instance.
-    Please notice that all start indices are counting from 1.
-    The shape of indices should be [batch_size, 6] and the layout for each row
-    is [C_Start, C_End, H_Start, H_End, W_Start, W_End].
-
-    .. code-block:: python
-
-        scale_sub_region = scale_sub_region_layer(input=input,
-                                                  indices=indices,
-                                                  value=value)
-
-    :param name: The name of this layer. It is optional.
-    :type name: basestring
-    :param input: The input of this layer which should contains CHW information.
-    :type input: LayerOutput
-    :param indices: Start index and end index for C H W, the input value should
-                    be a 2-D matrix with shape [batch_size, 6].
-    :type indices: LayerOutput.
-    :param value: value to multiply.
-    :type value: float
-    :return: LayerOutput object.
-    :rtype: LayerOutput
-    """
-
-    assert isinstance(input, LayerOutput), (
-        'The first input of scale_sub_region_layer, '
-        'must be a PaddlePaddle layer.')
-    assert isinstance(indices, LayerOutput), (
-        'The start and end indices for CHW, must be a PaddlePaddle layer.')
-    assert isinstance(value, float), (
-        'The value to multiply, must be a real value.')
-
-    Layer(
-        name=name,
-        type=LayerType.SCALE_SUB_REGION_LAYER,
-        inputs=[input.name, indices.name],
-        value=value)
-
-    return LayerOutput(
-        name,
-        LayerType.SCALE_SUB_REGION_LAYER,
-        parents=[input, indices],
-        num_filters=input.num_filters,
-        size=input.size)
->>>>>>> 39715861
+        name, LayerType.FACTORIZATION_MACHINE, input, activation=act, size=1)