import paddle.v2 as paddle


def softmax_regression(img):
    predict = paddle.layer.fc(input=img,
                              size=10,
                              act=paddle.activation.Softmax())
    return predict


def multilayer_perceptron(img):
    # The first fully-connected layer
    hidden1 = paddle.layer.fc(input=img, size=128, act=paddle.activation.Relu())
    # The second fully-connected layer and the according activation function
    hidden2 = paddle.layer.fc(input=hidden1,
                              size=64,
                              act=paddle.activation.Relu())
    # The thrid fully-connected layer, note that the hidden size should be 10,
    # which is the number of unique digits
    predict = paddle.layer.fc(input=hidden2,
                              size=10,
                              act=paddle.activation.Softmax())
    return predict


def convolutional_neural_network(img):
    # first conv layer
    conv_pool_1 = paddle.networks.simple_img_conv_pool(
        input=img,
        filter_size=5,
        num_filters=20,
        num_channel=1,
        pool_size=2,
        pool_stride=2,
        act=paddle.activation.Tanh())
    # second conv layer
    conv_pool_2 = paddle.networks.simple_img_conv_pool(
        input=conv_pool_1,
        filter_size=5,
        num_filters=50,
        num_channel=20,
        pool_size=2,
        pool_stride=2,
        act=paddle.activation.Tanh())
    # The first fully-connected layer
    fc1 = paddle.layer.fc(input=conv_pool_2,
                          size=128,
                          act=paddle.activation.Tanh())
    # The softmax layer, note that the hidden size should be 10,
    # which is the number of unique digits
    predict = paddle.layer.fc(input=fc1,
                              size=10,
                              act=paddle.activation.Softmax())
    return predict


def main():
    paddle.init(use_gpu=True, trainer_count=1)

    # define network topology
    images = paddle.layer.data(
        name='pixel', type=paddle.data_type.dense_vector(784))
    label = paddle.layer.data(
        name='label', type=paddle.data_type.integer_value(10))

    # Here we can build the prediction network in different ways. Please
    # choose one by uncomment corresponding line.
    predict = softmax_regression(images)
    #predict = multilayer_perceptron(images)
    #predict = convolutional_neural_network(images)

    cost = paddle.layer.classification_cost(input=predict, label=label)

    parameters = paddle.parameters.create(cost)

    optimizer = paddle.optimizer.Momentum(
        learning_rate=0.1 / 128.0,
        momentum=0.9,
        regularization=paddle.optimizer.L2Regularization(rate=0.0005 * 128))

    trainer = paddle.trainer.SGD(cost=cost,
                                 parameters=parameters,
                                 update_equation=optimizer)

    list = []

    def event_handler(event):
        if isinstance(event, paddle.event.EndIteration):
<<<<<<< HEAD
            if event.batch_id % 100 == 0:
                print "Pass %d, Batch %d, Cost %f, %s" % (
                    event.pass_id, event.batch_id, event.cost, event.metrics)
        if isinstance(event, paddle.event.EndPass):
            result = trainer.test(reader=paddle.reader.batched(
                paddle.dataset.mnist.test(), batch_size=128))
            print "Test with Pass %d, Cost %f, %s\n" % (
                event.pass_id, event.cost, result.metrics)
            list.append((event.pass_id, event.cost,
                         result.metrics['classification_error_evaluator']))
=======
            if event.batch_id % 1000 == 0:
                result = trainer.test(reader=paddle.reader.batched(
                    paddle.dataset.mnist.test(), batch_size=256))

                print "Pass %d, Batch %d, Cost %.2f, %s\n" \
                      "Testing cost %.2f metrics %s" % (
                          event.pass_id, event.batch_id, event.cost,
                          event.metrics,
                          result.cost, result.metrics)
        else:
            pass
>>>>>>> 6cb78c6e

    trainer.train(
        reader=paddle.reader.batched(
            paddle.reader.shuffle(
                paddle.dataset.mnist.train(), buf_size=8192),
            batch_size=128),
        event_handler=event_handler,
        num_passes=100)

    # find the best pass
    best = sorted(list, key=lambda list: float(list[1]))[0]
    print 'Best pass is %s, testing Avgcost is %s' % (best[0], best[1])
    print 'The classification accuracy is %.2f%%' % (100 - float(best[2]) * 100)

    # output is a softmax layer. It returns probabilities.
    # Shape should be (100, 10)
    probs = paddle.infer(
        output=predict,
        parameters=parameters,
        reader=paddle.reader.batched(
            paddle.reader.firstn(
                paddle.reader.map_readers(lambda item: (item[0], ),
                                          paddle.dataset.mnist.test()),
                n=100),
            batch_size=32))
    print probs.shape


if __name__ == '__main__':
    main()<|MERGE_RESOLUTION|>--- conflicted
+++ resolved
@@ -55,7 +55,7 @@
 
 
 def main():
-    paddle.init(use_gpu=True, trainer_count=1)
+    paddle.init(use_gpu=False, trainer_count=1)
 
     # define network topology
     images = paddle.layer.data(
@@ -82,11 +82,10 @@
                                  parameters=parameters,
                                  update_equation=optimizer)
 
-    list = []
+    lists = []
 
     def event_handler(event):
         if isinstance(event, paddle.event.EndIteration):
-<<<<<<< HEAD
             if event.batch_id % 100 == 0:
                 print "Pass %d, Batch %d, Cost %f, %s" % (
                     event.pass_id, event.batch_id, event.cost, event.metrics)
@@ -94,22 +93,9 @@
             result = trainer.test(reader=paddle.reader.batched(
                 paddle.dataset.mnist.test(), batch_size=128))
             print "Test with Pass %d, Cost %f, %s\n" % (
-                event.pass_id, event.cost, result.metrics)
-            list.append((event.pass_id, event.cost,
-                         result.metrics['classification_error_evaluator']))
-=======
-            if event.batch_id % 1000 == 0:
-                result = trainer.test(reader=paddle.reader.batched(
-                    paddle.dataset.mnist.test(), batch_size=256))
-
-                print "Pass %d, Batch %d, Cost %.2f, %s\n" \
-                      "Testing cost %.2f metrics %s" % (
-                          event.pass_id, event.batch_id, event.cost,
-                          event.metrics,
-                          result.cost, result.metrics)
-        else:
-            pass
->>>>>>> 6cb78c6e
+                event.pass_id, result.cost, result.metrics)
+            lists.append((event.pass_id, result.cost,
+                          result.metrics['classification_error_evaluator']))
 
     trainer.train(
         reader=paddle.reader.batched(
@@ -120,7 +106,7 @@
         num_passes=100)
 
     # find the best pass
-    best = sorted(list, key=lambda list: float(list[1]))[0]
+    best = sorted(lists, key=lambda list: float(list[1]))[0]
     print 'Best pass is %s, testing Avgcost is %s' % (best[0], best[1])
     print 'The classification accuracy is %.2f%%' % (100 - float(best[2]) * 100)
 
