--- conflicted
+++ resolved
@@ -20,26 +20,11 @@
 public:
   explicit PrintLayer(const LayerConfig& config) : Layer(config) {}
 
-<<<<<<< HEAD
-void PrintLayer::forward(PassType passType) {
-  Layer::forward(passType);
-  for (size_t i = 0; i != inputLayers_.size(); ++i) {
-    auto& argu = getInput(i);
-    const std::string& name = inputLayers_[i]->getName();
-    std::unordered_map<std::string, std::string> out;
-    argu.getValueString(&out);
-    for (auto field : {"value", "id", "sequence pos", "sub-sequence pos"}) {
-      auto it = out.find(field);
-      if (it != out.end()) {
-        LOG(INFO) << "layer=" << name << " " << field << ":\n" << it->second;
-      }
-=======
   void forward(PassType passType) override {
     Layer::forward(passType);
     for (size_t i = 0; i != inputLayers_.size(); ++i) {
       getInput(i).printValueString(LOG(INFO),
                                    "layer=" + inputLayers_[i]->getName() + " ");
->>>>>>> ab8bb973
     }
   }
 
