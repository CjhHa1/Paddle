/* Copyright (c) 2016 PaddlePaddle Authors. All Rights Reserve.

   Licensed under the Apache License, Version 2.0 (the "License");
   you may not use this file except in compliance with the License.
   You may obtain a copy of the License at

   http://www.apache.org/licenses/LICENSE-2.0

   Unless required by applicable law or agreed to in writing, software
   distributed under the License is distributed on an "AS IS" BASIS,
   WITHOUT WARRANTIES OR CONDITIONS OF ANY KIND, either express or implied.
   See the License for the specific language governing permissions and
   limitations under the License. */

#include "paddle/operators/sigmoid_op.h"

namespace paddle {
namespace operators {

class SigmoidOp : public framework::OperatorWithKernel {
 protected:
<<<<<<< HEAD
  void InferShape(const InferShapeContext &ctx) const override {
    ctx.Output<Tensor>("Y")->Resize(ctx.Input<Tensor>("X")->dims());
=======
  void InferShape(const framework::InferShapeContext &ctx) const override {
    PADDLE_ENFORCE(ctx.InputSize() == 1, "Sigmoid Op only have one input");
    PADDLE_ENFORCE(ctx.OutputSize() == 1, "Sigmoid Op only have one output");
    ctx.Output<Tensor>(0)->Resize(ctx.Input<Tensor>(0)->dims());
>>>>>>> 18cf0786
  }
};

class SigmoidOpMaker : public framework::OpProtoAndCheckerMaker {
 public:
  SigmoidOpMaker(framework::OpProto *proto,
                 framework::OpAttrChecker *op_checker)
      : OpProtoAndCheckerMaker(proto, op_checker) {
    AddInput("X", "sigmoid input");
    AddOutput("Y", "sigmoid output");
    AddComment("Sigmoid function");
  }
};

class SigmoidOpGrad : public framework::OperatorWithKernel {
 protected:
  void InferShape(const framework::InferShapeContext &ctx) const override {
    ctx.Output<Tensor>(0)->Resize(ctx.Input<Tensor>(0)->dims());
  }
};

}  // namespace operators
}  // namespace paddle

namespace ops = paddle::operators;
REGISTER_OP(sigmoid, ops::SigmoidOp, ops::SigmoidOpMaker);
REGISTER_GRADIENT_OP(sigmoid, sigmoid_grad, ops::SigmoidOpGrad);

REGISTER_OP_CPU_KERNEL(sigmoid,
                       ops::SigmoidKernel<paddle::platform::CPUPlace, float>);
REGISTER_OP_CPU_KERNEL(
    sigmoid_grad, ops::SigmoidGradKernel<paddle::platform::CPUPlace, float>);<|MERGE_RESOLUTION|>--- conflicted
+++ resolved
@@ -19,15 +19,8 @@
 
 class SigmoidOp : public framework::OperatorWithKernel {
  protected:
-<<<<<<< HEAD
-  void InferShape(const InferShapeContext &ctx) const override {
+  void InferShape(const framework::InferShapeContext &ctx) const override {
     ctx.Output<Tensor>("Y")->Resize(ctx.Input<Tensor>("X")->dims());
-=======
-  void InferShape(const framework::InferShapeContext &ctx) const override {
-    PADDLE_ENFORCE(ctx.InputSize() == 1, "Sigmoid Op only have one input");
-    PADDLE_ENFORCE(ctx.OutputSize() == 1, "Sigmoid Op only have one output");
-    ctx.Output<Tensor>(0)->Resize(ctx.Input<Tensor>(0)->dims());
->>>>>>> 18cf0786
   }
 };
 
