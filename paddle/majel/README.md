--- conflicted
+++ resolved
@@ -93,13 +93,6 @@
 
 Because `variant` may be thought of as "multi-type, single value", we can utilize it to implement unified interfaces for PaddlePaddle.
 
-<<<<<<< HEAD
-## Implement Tensor in Paddle
-
-We want to create a Tensor class to replace Vector and Matrix, and to support high-dimensional data. The operations on Tensor are implemented in both CPU and GPU. We also want to make sure that the Tensor interface is friendly to its callers.
-
-Tensor is only responsible for describing computing. It will not take charge of memory allocation policy, handles of some CUDA library context(e.g. cublasHandle, cudnnHandle), and dispatching CUDA kernels. Paddle has realize the initialization and resources management of hardware.
-=======
 `DDim` plays two kinds of roles in Majel. First, it is used to indicate the size of a tensor. For example, we can construct a new `DArray` by following way:
  
  ```c++
@@ -113,8 +106,11 @@
  arr[make_ddim({0, 1})] = 1.0；
  ```
 
-## implement Tensor in Paddle
->>>>>>> 0fdbd40f
+## Implement Tensor in Paddle
+
+We want to create a Tensor class to replace Vector and Matrix, and to support high-dimensional data. The operations on Tensor are implemented in both CPU and GPU. We also want to make sure that the Tensor interface is friendly to its callers.
+
+Tensor is only responsible for describing computing. It will not take charge of memory allocation policy, handles of some CUDA library context(e.g. cublasHandle, cudnnHandle), and dispatching CUDA kernels. Paddle has realize the initialization and resources management of hardware.
 
 Before writing code, please make sure you already look through Majel Source Code and grabbed the design philosophy of `DArray` in Majel.
 
@@ -159,12 +155,6 @@
 
 Please reference the section of `Learn from Majel` for more details.
 
-
-<<<<<<< HEAD
-=======
-    `Dim` is an excellent implementation in Majel.
->>>>>>> 0fdbd40f
-
 ### ArrayView
 
 `ViewIterator` is a class template which implements basic iterator operation, including increment(++), decrement(--), dereference(*), equalit comparisons(==) and so on.
