/* Copyright (c) 2016 PaddlePaddle Authors. All Rights Reserved.

Licensed under the Apache License, Version 2.0 (the "License");
you may not use this file except in compliance with the License.
You may obtain a copy of the License at

    http://www.apache.org/licenses/LICENSE-2.0

Unless required by applicable law or agreed to in writing, software
distributed under the License is distributed on an "AS IS" BASIS,
WITHOUT WARRANTIES OR CONDITIONS OF ANY KIND, either express or implied.
See the License for the specific language governing permissions and
limitations under the License. */
#define GLOG_NO_ABBREVIATED_SEVERITIES

#include "paddle/fluid/memory/detail/system_allocator.h"

#ifdef _WIN32
#include <malloc.h>
<<<<<<< HEAD
#include <windows.h>
=======
#include <windows.h>  // VirtualLock/VirtualUnlock
>>>>>>> 6ba2b222
#else
#include <sys/mman.h>  // for mlock and munlock
#endif
#include <stdlib.h>   // for malloc and free
#include <algorithm>  // for std::max

#include "gflags/gflags.h"
#include "paddle/fluid/platform/assert.h"
#include "paddle/fluid/platform/cpu_info.h"
#include "paddle/fluid/platform/enforce.h"
#include "paddle/fluid/platform/gpu_info.h"

// If use_pinned_memory is true, CPUAllocator calls mlock, which
// returns pinned and locked memory as staging areas for data exchange
// between host and device.  Allocates too much would reduce the amount
// of memory available to the system for paging.  So, by default, we
// should set false to use_pinned_memory.
DEFINE_bool(use_pinned_memory, true, "If set, allocate cpu pinned memory.");
DECLARE_double(fraction_of_gpu_memory_to_use);
namespace paddle {
namespace memory {
namespace detail {

void* AlignedMalloc(size_t size) {
  void* p = nullptr;
  size_t alignment = 32ul;
#ifdef PADDLE_WITH_MKLDNN
  // refer to https://github.com/01org/mkl-dnn/blob/master/include/mkldnn.hpp
  // memory alignment
  alignment = 4096ul;
#endif
#ifdef _WIN32
  p = _aligned_malloc(size, alignment);
#else
  PADDLE_ENFORCE_EQ(posix_memalign(&p, alignment, size), 0, "Alloc %ld error!",
                    size);
#endif
  PADDLE_ENFORCE(p, "Fail to allocate CPU memory: size = %d .", size);
  return p;
}

void* CPUAllocator::Alloc(size_t* index, size_t size) {
  // According to http://www.cplusplus.com/reference/cstdlib/malloc/,
  // malloc might not return nullptr if size is zero, but the returned
  // pointer shall not be dereferenced -- so we make it nullptr.
  if (size <= 0) return nullptr;

  *index = 0;  // unlock memory

  void* p = AlignedMalloc(size);

  if (p != nullptr) {
    if (FLAGS_use_pinned_memory) {
      *index = 1;
#ifdef _WIN32
      VirtualLock(p, size);
#else
      mlock(p, size);  // lock memory
#endif
    }
  }

  return p;
}

void CPUAllocator::Free(void* p, size_t size, size_t index) {
  if (p != nullptr && index == 1) {
#ifdef _WIN32
    VirtualUnlock(p, size);
#else
    munlock(p, size);
#endif
  }
  free(p);
}

bool CPUAllocator::UseGpu() const { return false; }

#ifdef PADDLE_WITH_CUDA

void* GPUAllocator::Alloc(size_t* index, size_t size) {
  // CUDA documentation doesn't explain if cudaMalloc returns nullptr
  // if size is 0.  We just make sure it does.
  if (size <= 0) return nullptr;
  void* p;
  int prev_id;
  cudaGetDevice(&prev_id);
  if (prev_id != gpu_id_) {
    cudaSetDevice(gpu_id_);
  }

  cudaError_t result = cudaMalloc(&p, size);

  if (prev_id != gpu_id_) {
    cudaSetDevice(prev_id);
  }

  if (result == cudaSuccess) {
    *index = 0;
    gpu_alloc_size_ += size;
    return p;
  } else {
    LOG(WARNING)
        << "Cannot malloc " << size / 1024.0 / 1024.0
        << " MB GPU memory. Please shrink FLAGS_fraction_of_gpu_memory_to_use "
           "environment variable to a lower value. Current value is "
        << FLAGS_fraction_of_gpu_memory_to_use;
    return nullptr;
  }
}

void GPUAllocator::Free(void* p, size_t size, size_t index) {
  cudaError_t err;

  if (index == 0) {
    PADDLE_ASSERT(gpu_alloc_size_ >= size);
    gpu_alloc_size_ -= size;
    err = cudaFree(p);
  } else {
    PADDLE_ASSERT(fallback_alloc_size_ >= size);
    fallback_alloc_size_ -= size;
    err = cudaFreeHost(p);
  }

  // Purposefully allow cudaErrorCudartUnloading, because
  // that is returned if you ever call cudaFree after the
  // driver has already shutdown. This happens only if the
  // process is terminating, in which case we don't care if
  // cudaFree succeeds.
  if (err != cudaErrorCudartUnloading) {
    PADDLE_ENFORCE(err, "cudaFree{Host} failed in GPUAllocator::Free.");
  }
}

bool GPUAllocator::UseGpu() const { return true; }

// PINNED memory allows direct DMA transfers by the GPU to and from system
// memory. It’s locked to a physical address.
void* CUDAPinnedAllocator::Alloc(size_t* index, size_t size) {
  if (size <= 0) return nullptr;

  // NOTE: here, we use CUDAPinnedMaxAllocSize as the maximum memory size
  // of host pinned allocation. Allocates too much would reduce
  // the amount of memory available to the underlying system for paging.
  size_t usable =
      paddle::platform::CUDAPinnedMaxAllocSize() - cuda_pinnd_alloc_size_;

  if (size > usable) {
    LOG(WARNING) << "Cannot malloc " << size / 1024.0 / 1024.0
                 << " MB pinned memory."
                 << ", available " << usable / 1024.0 / 1024.0 << " MB";
    return nullptr;
  }

  void* p;
  // PINNED memory is visible to all CUDA contexts.
  cudaError_t result = cudaMallocHost(&p, size);

  if (result == cudaSuccess) {
    *index = 1;  // PINNED memory
    cuda_pinnd_alloc_size_ += size;
    return p;
  } else {
    LOG(WARNING) << "cudaMallocHost failed.";
    return nullptr;
  }

  return nullptr;
}

void CUDAPinnedAllocator::Free(void* p, size_t size, size_t index) {
  cudaError_t err;
  PADDLE_ASSERT(index == 1);

  PADDLE_ASSERT(cuda_pinnd_alloc_size_ >= size);
  cuda_pinnd_alloc_size_ -= size;
  err = cudaFreeHost(p);

  // Purposefully allow cudaErrorCudartUnloading, because
  // that is returned if you ever call cudaFreeHost after the
  // driver has already shutdown. This happens only if the
  // process is terminating, in which case we don't care if
  // cudaFreeHost succeeds.
  if (err != cudaErrorCudartUnloading) {
    PADDLE_ENFORCE(err, "cudaFreeHost failed in GPUPinnedAllocator::Free.");
  }
}

bool CUDAPinnedAllocator::UseGpu() const { return false; }

#endif

}  // namespace detail
}  // namespace memory
}  // namespace paddle<|MERGE_RESOLUTION|>--- conflicted
+++ resolved
@@ -17,11 +17,7 @@
 
 #ifdef _WIN32
 #include <malloc.h>
-<<<<<<< HEAD
-#include <windows.h>
-=======
 #include <windows.h>  // VirtualLock/VirtualUnlock
->>>>>>> 6ba2b222
 #else
 #include <sys/mman.h>  // for mlock and munlock
 #endif
