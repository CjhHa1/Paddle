--- conflicted
+++ resolved
@@ -27,135 +27,6 @@
 namespace operators {
 namespace math {
 namespace jitkernel {
-<<<<<<< HEAD
-namespace detail {
-#ifdef __AVX__
-__m256 ExpAVX(__m256 x);
-#endif
-
-#ifdef __AVX2__
-__m256 ExpAVX2(__m256 x);
-#endif
-
-}  // namespace detail
-
-namespace jit = platform::jit;
-
-#ifdef __AVX__
-typedef enum { kSigmoid, kRelu, kTanh, kIdentity } act_type;
-
-class AVXAct {
- public:
-  virtual ~AVXAct() = default;
-  virtual __m256 Compute(__m256 x) const = 0;
-};
-
-template <act_type type, jit::cpu_isa_t isa>
-class AVXActImpl : public AVXAct {
- public:
-  __m256 Compute(__m256 x) const override { PADDLE_THROW("Unkown type!"); }
-};
-
-#define AVX_SIGMOID(isa, expisa)                                 \
-  template <>                                                    \
-  __m256 AVXActImpl<kSigmoid, isa>::Compute(__m256 x) const {    \
-    __m256 ones = _mm256_set1_ps(1.0f);                          \
-    x = _mm256_max_ps(x, _mm256_set1_ps(SIGMOID_THRESHOLD_MIN)); \
-    x = _mm256_min_ps(x, _mm256_set1_ps(SIGMOID_THRESHOLD_MAX)); \
-    x = _mm256_sub_ps(_mm256_set1_ps(0.0f), x);                  \
-    x = expisa(x);                                               \
-    x = _mm256_add_ps(ones, x);                                  \
-    return _mm256_div_ps(ones, x);                               \
-  }
-
-#define AVX_TANH(isa, expisa)                              \
-  template <>                                              \
-  __m256 AVXActImpl<kTanh, isa>::Compute(__m256 x) const { \
-    __m256 ones = _mm256_set1_ps(1.0f);                    \
-    x = _mm256_mul_ps(_mm256_set1_ps(-2.0f), x);           \
-    x = _mm256_min_ps(x, _mm256_set1_ps(EXP_MAX_INPUT));   \
-    x = expisa(x);                                         \
-    x = _mm256_add_ps(ones, x);                            \
-    x = _mm256_div_ps(_mm256_set1_ps(2.0f), x);            \
-    return _mm256_sub_ps(x, ones);                         \
-  }
-
-#define AVX_RELU(isa)                                      \
-  template <>                                              \
-  __m256 AVXActImpl<kRelu, isa>::Compute(__m256 x) const { \
-    return _mm256_max_ps(x, _mm256_setzero_ps());          \
-  }
-
-#define AVX_IDENTITY(isa)                                      \
-  template <>                                                  \
-  __m256 AVXActImpl<kIdentity, isa>::Compute(__m256 x) const { \
-    return x;                                                  \
-  }
-
-#define FOR_EACH_AVX_ISA(macro_) \
-  macro_(jit::avx);              \
-  macro_(jit::avx2);             \
-  macro_(jit::avx512f)
-
-FOR_EACH_AVX_ISA(AVX_RELU);
-FOR_EACH_AVX_ISA(AVX_IDENTITY);
-
-AVX_SIGMOID(jit::avx, detail::ExpAVX);
-AVX_TANH(jit::avx, detail::ExpAVX);
-
-#ifdef __AVX2__
-AVX_SIGMOID(jit::avx2, detail::ExpAVX2);
-AVX_SIGMOID(jit::avx512f, detail::ExpAVX2);
-AVX_TANH(jit::avx2, detail::ExpAVX2);
-AVX_TANH(jit::avx512f, detail::ExpAVX2);
-#endif
-
-#undef FOR_EACH_AVX_ISA
-#undef AVX_IDENTITY
-#undef AVX_RELU
-#undef AVX_TANH
-#undef AVX_SIGMOID
-
-#endif
-
-template <typename T>
-static std::shared_ptr<const VActKernel<T>> GetActKernel(
-    const std::string& type, int n) {
-  if (type == "sigmoid") {
-    return std::dynamic_pointer_cast<const VActKernel<T>>(
-        KernelPool::Instance().template Get<VSigmoidKernel<T>>(n));
-  } else if (type == "relu") {
-    return std::dynamic_pointer_cast<const VActKernel<T>>(
-        KernelPool::Instance().template Get<VReluKernel<T>>(n));
-  } else if (type == "tanh") {
-    return std::dynamic_pointer_cast<const VActKernel<T>>(
-        KernelPool::Instance().template Get<VTanhKernel<T>>(n));
-  } else if (type == "identity" || type == "") {
-    return std::dynamic_pointer_cast<const VActKernel<T>>(
-        KernelPool::Instance().template Get<VIdentityKernel<T>>(n));
-  }
-  PADDLE_THROW("Not support type: %s", type);
-  return nullptr;
-}
-
-#ifdef __AVX__
-template <jit::cpu_isa_t isa>
-static std::unique_ptr<AVXAct> GetAVXAct(const std::string& type) {
-  if (type == "sigmoid") {
-    return std::unique_ptr<AVXAct>(new AVXActImpl<kSigmoid, isa>());
-  } else if (type == "relu") {
-    return std::unique_ptr<AVXAct>(new AVXActImpl<kRelu, isa>());
-  } else if (type == "tanh") {
-    return std::unique_ptr<AVXAct>(new AVXActImpl<kTanh, isa>());
-  } else if (type == "identity" || type == "") {
-    return std::unique_ptr<AVXAct>(new AVXActImpl<kIdentity, isa>());
-  }
-  PADDLE_THROW("Not support type: %s", type);
-  return nullptr;
-}
-#endif
-=======
->>>>>>> e9de2c1a
 
 /* LSTM JitKernel */
 template <typename T>
