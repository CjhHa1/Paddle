/* Copyright (c) 2017 PaddlePaddle Authors. All Rights Reserve.

Licensed under the Apache License, Version 2.0 (the "License");
you may not use this file except in compliance with the License.
You may obtain a copy of the License at

    http://www.apache.org/licenses/LICENSE-2.0

Unless required by applicable law or agreed to in writing, software
distributed under the License is distributed on an "AS IS" BASIS,
WITHOUT WARRANTIES OR CONDITIONS OF ANY KIND, either express or implied.
See the License for the specific language governing permissions and
limitations under the License. */

#include "paddle/fluid/operators/math/matrix_bit_code.h"
#include <iostream>
#include <map>

namespace paddle {
namespace operators {
namespace math {

template <typename T>
struct MatrixBitCodeFunctorAdd : public boost::static_visitor<void> {
  const framework::Tensor &vec_;
  framework::Tensor *tmat_;

  MatrixBitCodeFunctorAdd(const framework::Tensor &vec, framework::Tensor *tmat)
      : vec_(vec), tmat_(tmat) {}

  template <typename CodeTable>
  void operator()(const CodeTable &code_table) {
    size_t batch_size = tmat_->dims()[0];
    size_t width = tmat_->dims()[1];
    auto *tmat_data = tmat_->data<T>();
    auto *vec_data = vec_.data<T>();
    for (size_t i = 0; i < batch_size; ++i) {
      auto code = code_table.get_code(i);
      int code_length = code.get_length();
      for (int j = 0; j < code_length; ++j) {
        size_t index = code.calc_index(j);
        tmat_data[i * width + j] += vec_data[index];
      }
    }
  }
};

template <typename T>
void MatrixBitCodeFunctor<T>::Add(const framework::Tensor &vec,
                                  framework::Tensor *tmat) {
  MatrixBitCodeFunctorAdd<T> func(vec, tmat);
  code_table_.apply_visitor(func);
}

template <typename T>
struct MatrixBitCodeFunctorAddGrad : public boost::static_visitor<void> {
  const framework::Tensor &tmat_;
  framework::Tensor *vec_;
  MatrixBitCodeFunctorAddGrad(const framework::Tensor &tmat,
                              framework::Tensor *vec)
      : tmat_(tmat), vec_(vec) {}

  template <typename CodeTable>
  void operator()(const CodeTable &table) {
    size_t batch_size = tmat_.dims()[0];
    size_t width = tmat_.dims()[1];
    auto *vec_data = vec_->data<T>();
    auto *tmat_data = tmat_.data<T>();
    for (size_t i = 0; i < batch_size; ++i) {
      auto code = table.get_code(i);
      int code_length = code.get_length();
      for (int j = 0; j < code_length; ++j) {
        size_t index = code.calc_index(j);
        vec_data[index] += tmat_data[i * width + j];
      }
    }
  }
};

template <typename T>
void MatrixBitCodeFunctor<T>::AddGrad(const framework::Tensor &tmat,
                                      framework::Tensor *vec) {
  MatrixBitCodeFunctorAddGrad<T> func(tmat, vec);
  code_table_.apply_visitor(func);
}

template <typename T>
<<<<<<< HEAD
void MatrixBitCodeFunctor<T>::Sum(const framework::Tensor& tmat,
                                  framework::Tensor* sum, T scale_sum) {
  size_t num_samples = tmat.dims()[0];
  size_t o_width = tmat.dims()[1];
  for (size_t i = 0; i < num_samples; ++i) {
    T sm = static_cast<T>(0.0);
    auto code = code_table_->get_code(i);
    int code_length = code->get_length();
    for (int j = 0; j < code_length; ++j) {
      if (code->calc_bit(j)) {
        // calc_bit starts from right most bit, while data in tmat[i] is in the
        // reverse order.
        sm += tmat.data<T>()[i * o_width + j];
=======
struct MatrixBitCodeFunctorSelectedRowsAddGrad
    : public boost::static_visitor<void> {
  const framework::Tensor &tmat_;
  framework::SelectedRows *vec_;

  MatrixBitCodeFunctorSelectedRowsAddGrad(const framework::Tensor &tmat,
                                          framework::SelectedRows *vec)
      : tmat_(tmat), vec_(vec) {}

  template <typename CodeTable>
  void operator()(const CodeTable &code_table) {
    size_t batch_size = tmat_.dims()[0];
    size_t width = tmat_.dims()[1];
    auto *vec_data = vec_->mutable_value()->template data<T>();
    auto *tmat_data = tmat_.data<T>();
    for (size_t i = 0; i < batch_size; ++i) {
      auto code = code_table.get_code(i);
      int code_length = code.get_length();
      for (int j = 0; j < code_length; ++j) {
        size_t index = code.calc_index(j);
        int64_t row_index = vec_->GetIndexFromId(static_cast<int64_t>(index));
        vec_data[row_index] += tmat_data[i * width + j];
      }
    }
  }
};

template <typename T>
void MatrixBitCodeFunctor<T>::AddGrad(const framework::Tensor &tmat,
                                      framework::SelectedRows *vec) {
  MatrixBitCodeFunctorSelectedRowsAddGrad<T> func(tmat, vec);
  code_table_.apply_visitor(func);
}

template <typename T>
struct MatrixBitCodeFunctorSum : public boost::static_visitor<void> {
  const framework::Tensor &tmat_;
  framework::Tensor *sum_;
  T scale_sum_;

  MatrixBitCodeFunctorSum(const framework::Tensor &tmat, framework::Tensor *sum,
                          T scale_sum)
      : tmat_(tmat), sum_(sum), scale_sum_(scale_sum) {}

  template <typename CodeTable>
  void operator()(const CodeTable &code_table) {
    size_t num_samples = tmat_.dims()[0];
    size_t o_width = tmat_.dims()[1];
    auto *tmat_data = tmat_.data<T>();
    auto *sum_data = sum_->data<T>();
    for (size_t i = 0; i < num_samples; ++i) {
      T sm = static_cast<T>(0.0);
      auto code = code_table.get_code(i);
      int code_length = code.get_length();
      for (int j = 0; j < code_length; ++j) {
        if (code.calc_bit(j)) {
          // calc_bit starts from right most bit, while data in tmat[i] is in
          // the
          // reverse order.
          sm += tmat_data[i * o_width + j];
        }
>>>>>>> 4de1a8bd
      }
      sum_data[i] = scale_sum_ * sm;
    }
  }
};

template <typename T>
void MatrixBitCodeFunctor<T>::Sum(const framework::Tensor &tmat,
                                  framework::Tensor *sum, T scale_sum) {
  MatrixBitCodeFunctorSum<T> func(tmat, sum, scale_sum);
  code_table_.apply_visitor(func);
}

template <typename T>
struct MatrixBitCodeFunctorMul : public boost::static_visitor<void> {
  framework::Tensor *tmat_;
  const framework::Tensor &weight_;
  const framework::Tensor &input_;

  MatrixBitCodeFunctorMul(framework::Tensor *tmat,
                          const framework::Tensor &weight,
                          const framework::Tensor &input)
      : tmat_(tmat), weight_(weight), input_(input) {}

  template <typename CodeTable>
  void operator()(const CodeTable &code_table) {
    auto blas =
        GetBlas<platform::CPUDeviceContext, T>(platform::CPUDeviceContext());
    size_t num_samples = tmat_->dims()[0];
    size_t tmat_width = tmat_->dims()[1];
    size_t input_width = input_.dims()[1];
    size_t weight_width = weight_.dims()[1];
    auto tmat_value = tmat_->data<T>();
    auto weight_value = weight_.data<T>();
    auto input_value = input_.data<T>();
    for (size_t i = 0; i < num_samples; ++i) {
      auto code = code_table.get_code(i);
      int code_length = code.get_length();
      const T *input_row = input_value + input_width * i;
      for (int j = 0; j < code_length; ++j) {
        size_t index = code.calc_index(j);
        const T *weight_row = weight_value + weight_width * index;
        T sum = blas.DOT(input_width, weight_row, input_row);
        tmat_value[i * tmat_width + j] += sum;
      }
    }
  }
};

template <typename T>
void MatrixBitCodeFunctor<T>::Mul(framework::Tensor *tmat,
                                  const framework::Tensor &weight,
                                  const framework::Tensor &input) {
  MatrixBitCodeFunctorMul<T> func(tmat, weight, input);
  code_table_.apply_visitor(func);
}

template <typename T, size_t N>
class ReservedVector : public std::vector<T> {
 public:
  ReservedVector() { this->reserve(N); }
};

template <typename T>
struct MatrixBitCodeFunctorMulGradWeight : public boost::static_visitor<void> {
  const framework::Tensor &tmat_;
  framework::Tensor *weight_;
  const framework::Tensor &input_;
  MatrixBitCodeFunctorMulGradWeight(const framework::Tensor &tmat,
                                    framework::Tensor *weight,
                                    const framework::Tensor &input)
      : tmat_(tmat), weight_(weight), input_(input) {}
  template <typename CodeTable>
  void operator()(const CodeTable &code_table) {
    auto blas =
        GetBlas<platform::CPUDeviceContext, T>(platform::CPUDeviceContext());
    size_t num_samples = tmat_.dims()[0];
    size_t input_width = input_.dims()[1];
    size_t tmat_width = tmat_.dims()[1];
    size_t weight_width = weight_->dims()[1];
    auto tmat_value = tmat_.data<T>();
    auto weight_value = weight_->data<T>();
    auto input_value = input_.data<T>();

    std::map<int, ReservedVector<std::pair<T, const T *>, 8u>> ops;
    for (size_t i = 0; i < num_samples; ++i) {
      auto code = code_table.get_code(i);
      int code_length = code.get_length();
      const T *input_value_row = input_value + input_width * i;
      const T *tmat_row = tmat_value + i * tmat_width;
      for (int j = 0; j < code_length; ++j) {
        ops[code.calc_index(j)].emplace_back(tmat_row[j], input_value_row);
      }
    }
    for (auto &op : ops) {
      auto &op_in_row = op.second;
      for (auto &pair : op_in_row) {
        auto &scale = pair.first;
        auto *input_row = pair.second;
        T *weight_row = weight_value + op.first * weight_width;
        blas.AXPY(input_width, scale, input_row, weight_row);
      }
    }
  }
};

template <typename T>
void MatrixBitCodeFunctor<T>::MulGradWeight(const framework::Tensor &tmat,
                                            framework::Tensor *weight,
                                            const framework::Tensor &input) {
  MatrixBitCodeFunctorMulGradWeight<T> func(tmat, weight, input);
  code_table_.apply_visitor(func);
}

template <typename T>
struct MatrixBitCodeFunctorMulGradWeightSR
    : public boost::static_visitor<void> {
  const framework::Tensor &tmat_;
  framework::SelectedRows *weight_;
  const framework::Tensor &input_;

  MatrixBitCodeFunctorMulGradWeightSR(const framework::Tensor &tmat,
                                      framework::SelectedRows *weight,
                                      const framework::Tensor &input)
      : tmat_(tmat), weight_(weight), input_(input) {}

  template <typename CodeTable>
  void operator()(const CodeTable &code_table) {
    auto blas =
        GetBlas<platform::CPUDeviceContext, T>(platform::CPUDeviceContext());
    size_t num_samples = tmat_.dims()[0];
    size_t input_width = input_.dims()[1];
    size_t tmat_width = tmat_.dims()[1];
    size_t weight_width = weight_->value().dims()[1];
    auto tmat_value = tmat_.data<T>();
    auto weight_value = weight_->mutable_value()->data<T>();
    auto input_value = input_.data<T>();

    std::unordered_map<int, std::vector<std::pair<T, const T *>>> ops;
    ops.reserve(weight_->rows().size());

    for (size_t i = 0; i < num_samples; ++i) {
      auto code = code_table.get_code(i);
      int code_length = code.get_length();
      const T *input_value_row = input_value + input_width * i;
      const T *tmat_row = tmat_value + i * tmat_width;
      for (int j = 0; j < code_length; ++j) {
        ops[code.calc_index(j)].emplace_back(tmat_row[j], input_value_row);
      }
    }

    for (auto &row : weight_->rows()) {
      auto &op_in_row = ops[row];
      for (auto &pair : op_in_row) {
        auto &scale = pair.first;
        auto *input_row = pair.second;
        blas.AXPY(input_width, scale, input_row, weight_value);
      }
      weight_value += weight_width;
    }
  }
};

template <typename T>
void MatrixBitCodeFunctor<T>::MulGradWeight(const framework::Tensor &tmat,
                                            framework::SelectedRows *weight,
                                            const framework::Tensor &input) {
  MatrixBitCodeFunctorMulGradWeightSR<T> func(tmat, weight, input);
  code_table_.apply_visitor(func);
}

template <typename T>
struct MatrixBitCodeFunctorMulGradError : public boost::static_visitor<void> {
  const framework::Tensor &tmat_;
  const framework::Tensor &weight_;
  framework::Tensor *input_;

  MatrixBitCodeFunctorMulGradError(const framework::Tensor &tmat,
                                   const framework::Tensor &weight,
                                   framework::Tensor *input)
      : tmat_(tmat), weight_(weight), input_(input) {}
  template <typename CodeTable>
  void operator()(const CodeTable &code_table) {
    size_t num_samples = tmat_.dims()[0];
    size_t tmat_width = tmat_.dims()[1];
    size_t input_width = input_->dims()[1];
    size_t weight_width = weight_.dims()[1];
    auto tmat_value = tmat_.data<T>();
    auto weight_value = weight_.data<T>();
    auto input_value = input_->data<T>();

    for (size_t i = 0; i < num_samples; ++i) {
      auto code = code_table.get_code(i);
      int code_length = code.get_length();
      for (int j = 0; j < code_length; ++j) {
        size_t index = code.calc_index(j);

        for (size_t k = 0; k < input_width; ++k) {
          input_value[input_width * i + k] +=
              tmat_value[i * tmat_width + j] *
              weight_value[weight_width * index + k];
        }
      }
    }
  }
};

template <typename T>
void MatrixBitCodeFunctor<T>::MulGradError(const framework::Tensor &tmat,
                                           const framework::Tensor &weight,
                                           framework::Tensor *input) {
  MatrixBitCodeFunctorMulGradError<T> func(tmat, weight, input);
  code_table_.apply_visitor(func);
}

template <typename T>
struct MatrixBitCodeFunctorSub : public boost::static_visitor<void> {
  framework::Tensor *tmat_;

  explicit MatrixBitCodeFunctorSub(framework::Tensor *tmat) : tmat_(tmat) {}

  template <typename CodeTable>
  void operator()(const CodeTable &code_table) {
    size_t num_samples = tmat_->dims()[0];
    size_t o_width = tmat_->dims()[1];
    auto *tmat_data = tmat_->data<T>();
    for (size_t i = 0; i < num_samples; ++i) {
      auto code = code_table.get_code(i);
      int code_length = code.get_length();
      for (int j = 0; j < code_length; ++j) {
        if (code.calc_bit(j)) {
          tmat_data[i * o_width + j] -= 1;
        }
      }
    }
  }
};

template <typename T>
void MatrixBitCodeFunctor<T>::Sub(framework::Tensor *tmat) {
  MatrixBitCodeFunctorSub<T> func(tmat);
  code_table_.apply_visitor(func);
}

template class MatrixBitCodeFunctor<float>;
template class MatrixBitCodeFunctor<double>;

}  // namespace math
}  // namespace operators
}  // namespace paddle<|MERGE_RESOLUTION|>--- conflicted
+++ resolved
@@ -85,21 +85,6 @@
 }
 
 template <typename T>
-<<<<<<< HEAD
-void MatrixBitCodeFunctor<T>::Sum(const framework::Tensor& tmat,
-                                  framework::Tensor* sum, T scale_sum) {
-  size_t num_samples = tmat.dims()[0];
-  size_t o_width = tmat.dims()[1];
-  for (size_t i = 0; i < num_samples; ++i) {
-    T sm = static_cast<T>(0.0);
-    auto code = code_table_->get_code(i);
-    int code_length = code->get_length();
-    for (int j = 0; j < code_length; ++j) {
-      if (code->calc_bit(j)) {
-        // calc_bit starts from right most bit, while data in tmat[i] is in the
-        // reverse order.
-        sm += tmat.data<T>()[i * o_width + j];
-=======
 struct MatrixBitCodeFunctorSelectedRowsAddGrad
     : public boost::static_visitor<void> {
   const framework::Tensor &tmat_;
@@ -161,7 +146,6 @@
           // reverse order.
           sm += tmat_data[i * o_width + j];
         }
->>>>>>> 4de1a8bd
       }
       sum_data[i] = scale_sum_ * sm;
     }
