--- conflicted
+++ resolved
@@ -115,18 +115,12 @@
         "Tensor<int64_t>, a 1-D tensor that provides the shape information.")
         .AsDispensable();
     AddOutput("Out", "The output tensor of reshape operator.");
-<<<<<<< HEAD
     AddAttr<std::vector<int>>(
         "shape", "(std::vector<int>) Target shape of reshape operator.")
         .SetDefault(std::vector<int>());
-=======
-    AddAttr<std::vector<int>>("shape",
-                              "(vector<int>) "
-                              "Target shape of reshape operator.");
     AddAttr<bool>("inplace",
                   "Change the source tensor's shape without copy memory.")
         .SetDefault(true);
->>>>>>> 6c06841b
     AddComment(R"DOC(
 Reshape Operator.
 
