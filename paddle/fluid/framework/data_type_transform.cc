/* Copyright (c) 2016 PaddlePaddle Authors. All Rights Reserved.

Licensed under the Apache License, Version 2.0 (the "License");
you may not use this file except in compliance with the License.
You may obtain a copy of the License at

    http://www.apache.org/licenses/LICENSE-2.0

Unless required by applicable law or agreed to in writing, software
distributed under the License is distributed on an "AS IS" BASIS,
WITHOUT WARRANTIES OR CONDITIONS OF ANY KIND, either express or implied.
See the License for the specific language governing permissions and
limitations under the License. */

#include "paddle/fluid/framework/data_type_transform.h"

#include "paddle/fluid/framework/selected_rows.h"
#include "paddle/fluid/platform/transform.h"

namespace paddle {
namespace framework {

template <typename InType, typename OutType>
struct CastDataTypeFunctor {
  HOSTDEVICE inline OutType operator()(InType in) const {
    return static_cast<OutType>(in);
  }
};

template <typename InType>
struct CastDataType {
  CastDataType(const framework::Tensor& in, framework::Tensor* out,
               const platform::DeviceContext* ctx)
      : in_(in), out_(out), ctx_(ctx) {}
  const framework::Tensor in_;
  framework::Tensor* out_;
  const platform::DeviceContext* ctx_;

  template <typename OutType>
  void operator()() {
    auto* in_begin = in_.data<InType>();
    auto* in_end = in_begin + in_.numel();
    auto* out_begin = out_->mutable_data<OutType>(in_.place());

    if (platform::is_cpu_place(in_.place())) {
      platform::Transform<platform::CPUDeviceContext> trans;
      auto* context = static_cast<const platform::CPUDeviceContext*>(ctx_);
      trans(*context, in_begin, in_end, out_begin,
            CastDataTypeFunctor<InType, OutType>());
#ifdef __NVCC__
    } else if (platform::is_gpu_place(in_.place())) {
      platform::Transform<platform::CUDADeviceContext> trans;
      auto* context = static_cast<const platform::CUDADeviceContext*>(ctx_);
      trans(*context, in_begin, in_end, out_begin,
            CastDataTypeFunctor<InType, OutType>());
<<<<<<< HEAD
=======
      context->Wait();
>>>>>>> 47ca1814
#endif
    } else {
      PADDLE_THROW("Unsupported place!");
    }
  }
};

void TransDataType(const OpKernelType& kernel_type_for_var,
                   const OpKernelType& expected_kernel_type, const Tensor& in,
                   Tensor* out) {
  platform::DeviceContextPool& pool = platform::DeviceContextPool::Instance();

  out->Resize(in.dims());
  auto src_type = kernel_type_for_var.data_type_;
  auto dst_type = expected_kernel_type.data_type_;
  auto ctx = pool.Get(in.place());

  switch (src_type) {
    case proto::VarType::FP16:
      framework::VisitDataType(dst_type,
                               CastDataType<platform::float16>(in, out, ctx));
      break;
    case proto::VarType::FP32:
      framework::VisitDataType(dst_type, CastDataType<float>(in, out, ctx));
      break;
    case proto::VarType::FP64:
      framework::VisitDataType(dst_type, CastDataType<double>(in, out, ctx));
      break;
    case proto::VarType::INT32:
      framework::VisitDataType(dst_type, CastDataType<int>(in, out, ctx));
      break;
    case proto::VarType::INT64:
      framework::VisitDataType(dst_type, CastDataType<int64_t>(in, out, ctx));
      break;
    case proto::VarType::BOOL:
      framework::VisitDataType(dst_type, CastDataType<bool>(in, out, ctx));
      break;
    default:
      PADDLE_THROW("Not support type %d", src_type);
  }
}

}  // namespace framework
}  // namespace paddle<|MERGE_RESOLUTION|>--- conflicted
+++ resolved
@@ -53,10 +53,7 @@
       auto* context = static_cast<const platform::CUDADeviceContext*>(ctx_);
       trans(*context, in_begin, in_end, out_begin,
             CastDataTypeFunctor<InType, OutType>());
-<<<<<<< HEAD
-=======
       context->Wait();
->>>>>>> 47ca1814
 #endif
     } else {
       PADDLE_THROW("Unsupported place!");
