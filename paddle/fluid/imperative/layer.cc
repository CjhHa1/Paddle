// Copyright (c) 2018 PaddlePaddle Authors. All Rights Reserved.
//
// Licensed under the Apache License, Version 2.0 (the "License");
// you may not use this file except in compliance with the License.
// You may obtain a copy of the License at
//
//     http://www.apache.org/licenses/LICENSE-2.0
//
// Unless required by applicable law or agreed to in writing, software
// distributed under the License is distributed on an "AS IS" BASIS,
// WITHOUT WARRANTIES OR CONDITIONS OF ANY KIND, either express or implied.
// See the License for the specific language governing permissions and
// limitations under the License.

#include "paddle/fluid/imperative/layer.h"
#include <deque>
#include <limits>
#include <map>
#include <random>
#include <utility>

#include "paddle/fluid/framework/lod_tensor.h"
#include "paddle/fluid/framework/op_registry.h"
#include "paddle/fluid/string/printf.h"

namespace paddle {
namespace imperative {

using framework::Variable;

void AddTo(Variable* src, Variable* dst) {
  framework::LoDTensor* dst_tensor = dst->GetMutable<framework::LoDTensor>();
  framework::LoDTensor* src_tensor = src->GetMutable<framework::LoDTensor>();
  PADDLE_ENFORCE(dst_tensor->numel() == src_tensor->numel(), "%lld vs %lld",
                 dst_tensor->numel(), src_tensor->numel());
  float* dst_data = dst_tensor->mutable_data<float>(platform::CPUPlace());
  const float* src_data = src_tensor->data<float>();
  for (size_t i = 0; i < src_tensor->numel(); ++i) {
    dst_data[i] += src_data[i];
  }
}

class Autograd {
 public:
  explicit Autograd(framework::Scope* scope) : scope_(scope) {}

  void RunBackward(VarBase* var) {
    PADDLE_ENFORCE(var->pre_op_->op_desc_);
    // TODO(panyx0718): Only create for vars that "require_grad"
    (*var->pre_op_->output_vars_)[var->pre_op_out_idx_]->grads_ = var->grads_;

    std::deque<OpBase*> ready;
    ready.push_back(var->pre_op_);

    std::map<OpBase*, int> dep_counts = ComputeDepCounts(var->pre_op_);

    while (!ready.empty()) {
      OpBase* ready_op = ready.front();
      ready.pop_front();
      std::vector<Variable*> input_grads = ready_op->ApplyGrad(scope_);

      for (size_t i = 0; i < input_grads.size(); ++i) {
        if (!input_grads[i]) continue;
        OpBase* pre_op = ready_op->pre_ops_->at(i);
        if (!pre_op) continue;

        dep_counts[pre_op] -= 1;
        PADDLE_ENFORCE(dep_counts[pre_op] >= 0);
        bool pre_op_ready = dep_counts[pre_op] == 0;
        if (pre_op_ready) {
          ready.push_back(pre_op);
        }
      }
    }
  }

 private:
  std::map<OpBase*, int> ComputeDepCounts(OpBase* op) {
    std::map<OpBase*, int> ret;

    std::deque<OpBase*> queue;
    queue.push_back(op);
    std::unordered_set<OpBase*> visited;
    visited.insert(op);
    while (!queue.empty()) {
      OpBase* candidate = queue.front();
      queue.pop_front();
      for (OpBase* pre_op : *(candidate->pre_ops_)) {
        if (!pre_op) continue;
        if (visited.find(pre_op) == visited.end()) {
          visited.insert(pre_op);
          queue.push_back(pre_op);
        }
        ret[pre_op] += 1;
      }
    }

    return ret;
  }

  framework::Scope* scope_;
};

framework::Variable* CreateVariable(const std::string& name,
                                    const framework::DDim& dim, float val,
                                    framework::Scope* scope,
                                    bool random_name = true) {
  std::string varname = name;
  if (random_name) {
    std::mt19937 rng;
    rng.seed(std::random_device()());
    std::uniform_int_distribution<std::mt19937::result_type> dist6(
        1, std::numeric_limits<int>::max());
    int id = dist6(rng);
    varname = string::Sprintf("%s@%d", varname, id);
  }

  LOG(ERROR) << "creating var " << varname;
  VLOG(3) << "creating var " << varname;
  framework::Variable* var = scope->Var(varname);
  framework::LoDTensor* tensor = var->GetMutable<framework::LoDTensor>();

  float* data = tensor->mutable_data<float>(dim, platform::CPUPlace());
  std::fill(data, data + tensor->numel(), val);
  return var;
}

framework::LoDTensor& VarBase::Grad() {
  VLOG(3) << "get var grad " << var_desc_->Name();
  return *grads_->GetMutable<framework::LoDTensor>();
}

void VarBase::ApplyGrad(framework::Scope* scope, Variable* grad) {
  PADDLE_ENFORCE(grad->IsInitialized(), "grad %s must be initialized",
                 var_desc_->Name());

  PADDLE_ENFORCE(grad->Get<framework::LoDTensor>().IsInitialized(),
                 "variable %s has NO gradient, please set stop_gradient to it",
                 var_desc_->Name());

  VLOG(3) << "apply var grad " << var_desc_->Name() << " "
          << grad->Get<framework::LoDTensor>().data<float>()[0];

  if (!grads_) {
    grads_ =
        CreateVariable(string::Sprintf("%s@IGrad", var_desc_->Name()),
                       var_->Get<framework::LoDTensor>().dims(), 0.0, scope);
  }

  AddTo(grad, grads_);
  VLOG(3) << "grad_ after apply var grad " << var_desc_->Name() << " "
          << grads_->Get<framework::LoDTensor>().data<float>()[0];
}

std::vector<Variable*> OpBase::ApplyGrad(framework::Scope* scope) {
  VLOG(3) << "op grad " << grad_op_desc_->Type();
  if (!grad_to_var_) {
    return {};
  }

  for (const std::string& grad_invar : grad_op_desc_->InputArgumentNames()) {
    if (grad_to_var_->find(grad_invar) == grad_to_var_->end()) {
      // grad op inputs can be forward inputs, so not in grad_to_var.
      continue;
    }
    VLOG(3) << "op grad input var " << grad_invar;
    framework::VarDesc& grad_invar_desc =
        block_->FindRecursiveOrCreateVar(grad_invar);
    framework::Variable* var = scope->Var(grad_invar);
    const std::string& invar = grad_to_var_->at(grad_invar);
    for (VarBase* varbase : *output_vars_) {
      // Use the accumulated grads_ by sharing the input with grads_.
      if (varbase->var_desc_->Name() == invar) {
        var->GetMutable<framework::LoDTensor>()->ShareDataWith(
            varbase->grads_->Get<framework::LoDTensor>());
        break;
      }
    }
    grad_invar_desc.SetShape(
        framework::vectorize(var->Get<framework::LoDTensor>().dims()));
    VLOG(3)
        << "set op grad var desc's shape size "
        << framework::vectorize(var->Get<framework::LoDTensor>().dims()).size();
  }

  LOG(ERROR) << "grad_op_desc_" << grad_op_desc_->Proto()->DebugString();

  for (const std::string& outvar : grad_op_desc_->OutputArgumentNames()) {
    VLOG(3) << "op grad output var " << outvar;
    block_->FindRecursiveOrCreateVar(outvar);
    framework::Variable* var = scope->Var(outvar);
    if (!var->IsInitialized()) {
      VLOG(3) << "init op grad output var " << outvar;
      framework::VarDesc* var_desc = block_->FindVar(outvar);
      if (var_desc->GetType() == framework::proto::VarType::LOD_TENSOR) {
        var->GetMutable<framework::LoDTensor>();
        // framework::Tensor* tensor = var->GetMutable<framework::LoDTensor>();
        // tensor->mutable_data(platform::CPUPlace());
      } else {
        LOG(ERROR) << "tracer doesn't support yet";
      }
    }
    VLOG(3) << "op grad output var " << outvar << " is inited";
  }

  grad_op_desc_->InferShape(*block_);
  grad_op_desc_->InferVarType(block_);
  std::unique_ptr<framework::OperatorBase> opbase =
      framework::OpRegistry::CreateOp(*grad_op_desc_);

  opbase->Run(*scope, platform::CPUPlace());

  // `ret` matches exactly with `input_vars_` of forward op.
  std::vector<Variable*> ret;
  for (size_t i = 0; i < input_vars_->size(); ++i) {
    bool found = false;
    VarBase* origin_var = (*input_vars_)[i];
    for (const std::string& outvar : grad_op_desc_->OutputArgumentNames()) {
      Variable* var = scope->FindVar(outvar);
<<<<<<< HEAD
      if (var->IsInitialized()) {
        VLOG(3) << "get grad op output var " << outvar;
      }
      std::string orig_var_name = grad_to_var_->at(outvar);
      if (origin_var->var_desc_->Name() != orig_var_name ||
          origin_var->stop_gradient_) {
        continue;
      }
      VLOG(3) << "apply grad " << outvar << " with origin " << orig_var_name;
=======
      std::string orig_var = grad_to_var_->at(outvar);
      if (origin_var->var_desc_->Name() != orig_var) {
        continue;
      }
      VLOG(3) << "apply grad " << outvar << " with origin " << orig_var;
>>>>>>> 55af1168
      origin_var->ApplyGrad(scope, var);
      found = true;
      ret.push_back(var);
      // TODO(panyx0718): There might be another outvar with the same name.
      // In that case, it doesn't matter the first one or the second one is
      // used.
      break;
    }
    if (!found) {
      ret.push_back(nullptr);
    }
  }
  return ret;
}

void VarBase::RunBackward(framework::Scope* scope) {
  grads_ = CreateVariable(framework::GradVarName(var_desc_->Name()),
                          var_->Get<framework::LoDTensor>().dims(), 1.0, scope,
                          false);
  if (!pre_op_) return;
  Autograd(scope).RunBackward(this);
}

}  // namespace imperative
}  // namespace paddle<|MERGE_RESOLUTION|>--- conflicted
+++ resolved
@@ -217,23 +217,12 @@
     VarBase* origin_var = (*input_vars_)[i];
     for (const std::string& outvar : grad_op_desc_->OutputArgumentNames()) {
       Variable* var = scope->FindVar(outvar);
-<<<<<<< HEAD
-      if (var->IsInitialized()) {
-        VLOG(3) << "get grad op output var " << outvar;
-      }
       std::string orig_var_name = grad_to_var_->at(outvar);
       if (origin_var->var_desc_->Name() != orig_var_name ||
           origin_var->stop_gradient_) {
         continue;
       }
       VLOG(3) << "apply grad " << outvar << " with origin " << orig_var_name;
-=======
-      std::string orig_var = grad_to_var_->at(outvar);
-      if (origin_var->var_desc_->Name() != orig_var) {
-        continue;
-      }
-      VLOG(3) << "apply grad " << outvar << " with origin " << orig_var;
->>>>>>> 55af1168
       origin_var->ApplyGrad(scope, var);
       found = true;
       ret.push_back(var);
